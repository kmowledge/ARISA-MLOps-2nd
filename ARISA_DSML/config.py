<<<<<<< HEAD
"""Config file for module."""
from pathlib import Path

from dotenv import load_dotenv
from loguru import logger
import os

# Load environment variables from .env file if it exists
load_dotenv()

MLFLOW_TRACKING_URI = os.getenv("MLFLOW_TRACKING_URI", "http://127.0.0.1:5000")

# Paths
PROJ_ROOT = Path(__file__).resolve().parents[1]
logger.info(f"PROJ_ROOT path is: {PROJ_ROOT}")

DATASET = "titanic"  # original competition dataset
DATASET_TEST = "wesleyhowe/titanic-labelled-test-set"  # test set augmented with target labels

DATA_DIR = PROJ_ROOT / "data"
RAW_DATA_DIR = DATA_DIR / "raw"
INTERIM_DATA_DIR = DATA_DIR / "interim"
PROCESSED_DATA_DIR = DATA_DIR / "processed"
EXTERNAL_DATA_DIR = DATA_DIR / "external"

MODELS_DIR = PROJ_ROOT / "models"

REPORTS_DIR = PROJ_ROOT / "reports"
FIGURES_DIR = REPORTS_DIR / "figures"

categorical = [
    "Pclass",
    "Sex",
    "Embarked",
    "Deck",
    "Title",
]

target = "Survived"
=======
"""Config file for module."""
from pathlib import Path

from dotenv import load_dotenv
from loguru import logger

# Load environment variables from .env file if it exists
load_dotenv()

# Paths
PROJ_ROOT = Path(__file__).resolve().parents[1]
logger.info(f"PROJ_ROOT path is: {PROJ_ROOT}")

DATASET = "titanic"  # original competition dataset
DATASET_TEST = "wesleyhowe/titanic-labelled-test-set"  # test set augmented with target labels

DATA_DIR = PROJ_ROOT / "data"
RAW_DATA_DIR = DATA_DIR / "raw"
INTERIM_DATA_DIR = DATA_DIR / "interim"
PROCESSED_DATA_DIR = DATA_DIR / "processed"
EXTERNAL_DATA_DIR = DATA_DIR / "external"

MODELS_DIR = PROJ_ROOT / "models"

REPORTS_DIR = PROJ_ROOT / "reports"
FIGURES_DIR = REPORTS_DIR / "figures"

MODEL_NAME = "titanic-surv-bclass"

categorical = [
    "Pclass",
    "Sex",
    "Embarked",
    "Deck",
    "Title",
]

target = "Survived"
>>>>>>> cda866e3
<|MERGE_RESOLUTION|>--- conflicted
+++ resolved
@@ -1,80 +1,38 @@
-<<<<<<< HEAD
-"""Config file for module."""
-from pathlib import Path
-
-from dotenv import load_dotenv
-from loguru import logger
-import os
-
-# Load environment variables from .env file if it exists
-load_dotenv()
-
-MLFLOW_TRACKING_URI = os.getenv("MLFLOW_TRACKING_URI", "http://127.0.0.1:5000")
-
-# Paths
-PROJ_ROOT = Path(__file__).resolve().parents[1]
-logger.info(f"PROJ_ROOT path is: {PROJ_ROOT}")
-
-DATASET = "titanic"  # original competition dataset
-DATASET_TEST = "wesleyhowe/titanic-labelled-test-set"  # test set augmented with target labels
-
-DATA_DIR = PROJ_ROOT / "data"
-RAW_DATA_DIR = DATA_DIR / "raw"
-INTERIM_DATA_DIR = DATA_DIR / "interim"
-PROCESSED_DATA_DIR = DATA_DIR / "processed"
-EXTERNAL_DATA_DIR = DATA_DIR / "external"
-
-MODELS_DIR = PROJ_ROOT / "models"
-
-REPORTS_DIR = PROJ_ROOT / "reports"
-FIGURES_DIR = REPORTS_DIR / "figures"
-
-categorical = [
-    "Pclass",
-    "Sex",
-    "Embarked",
-    "Deck",
-    "Title",
-]
-
-target = "Survived"
-=======
-"""Config file for module."""
-from pathlib import Path
-
-from dotenv import load_dotenv
-from loguru import logger
-
-# Load environment variables from .env file if it exists
-load_dotenv()
-
-# Paths
-PROJ_ROOT = Path(__file__).resolve().parents[1]
-logger.info(f"PROJ_ROOT path is: {PROJ_ROOT}")
-
-DATASET = "titanic"  # original competition dataset
-DATASET_TEST = "wesleyhowe/titanic-labelled-test-set"  # test set augmented with target labels
-
-DATA_DIR = PROJ_ROOT / "data"
-RAW_DATA_DIR = DATA_DIR / "raw"
-INTERIM_DATA_DIR = DATA_DIR / "interim"
-PROCESSED_DATA_DIR = DATA_DIR / "processed"
-EXTERNAL_DATA_DIR = DATA_DIR / "external"
-
-MODELS_DIR = PROJ_ROOT / "models"
-
-REPORTS_DIR = PROJ_ROOT / "reports"
-FIGURES_DIR = REPORTS_DIR / "figures"
-
-MODEL_NAME = "titanic-surv-bclass"
-
-categorical = [
-    "Pclass",
-    "Sex",
-    "Embarked",
-    "Deck",
-    "Title",
-]
-
-target = "Survived"
->>>>>>> cda866e3
+"""Config file for module."""
+from pathlib import Path
+
+from dotenv import load_dotenv
+from loguru import logger
+
+# Load environment variables from .env file if it exists
+load_dotenv()
+
+# Paths
+PROJ_ROOT = Path(__file__).resolve().parents[1]
+logger.info(f"PROJ_ROOT path is: {PROJ_ROOT}")
+
+DATASET = "titanic"  # original competition dataset
+DATASET_TEST = "wesleyhowe/titanic-labelled-test-set"  # test set augmented with target labels
+
+DATA_DIR = PROJ_ROOT / "data"
+RAW_DATA_DIR = DATA_DIR / "raw"
+INTERIM_DATA_DIR = DATA_DIR / "interim"
+PROCESSED_DATA_DIR = DATA_DIR / "processed"
+EXTERNAL_DATA_DIR = DATA_DIR / "external"
+
+MODELS_DIR = PROJ_ROOT / "models"
+
+REPORTS_DIR = PROJ_ROOT / "reports"
+FIGURES_DIR = REPORTS_DIR / "figures"
+
+MODEL_NAME = "titanic-surv-bclass"
+
+categorical = [
+    "Pclass",
+    "Sex",
+    "Embarked",
+    "Deck",
+    "Title",
+]
+
+target = "Survived"